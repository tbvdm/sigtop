--- conflicted
+++ resolved
@@ -19,11 +19,6 @@
 #include <sys/stat.h>
 #include <sys/types.h>
 
-<<<<<<< HEAD
-#include <ctype.h>
-=======
-#include <err.h>
->>>>>>> a0afcbb6
 #include <errno.h>
 #include <fcntl.h>
 #include <inttypes.h>
