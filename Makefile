--- conflicted
+++ resolved
@@ -1,12 +1,6 @@
-<<<<<<< HEAD
 PREFIX?=	/usr/local
 BINDIR?=	${PREFIX}/bin
 MANDIR?=	${PREFIX}/man
-=======
-PROG=		sigtop
-SRCS=		cmd-attachments.c cmd-check.c cmd-messages.c cmd-sqlite.c \
-		mime.c sbk.c sigtop.c utf.c
->>>>>>> af4a1515
 
 CC?=		cc
 INSTALL?=	install
@@ -26,8 +20,8 @@
 		compat/fopen.o compat/getprogname.o compat/pledge.o \
 		compat/unveil.o
 
-OBJS=		cmd-attachments.o cmd-messages.o cmd-sqlite.o mime.o sbk.o \
-		sigtop.o sqlite3.o utf.o ${COMPAT_OBJS}
+OBJS=		cmd-attachments.o cmd-check.o cmd-messages.o cmd-sqlite.o \
+		mime.o sbk.o sigtop.o sqlite3.o utf.o ${COMPAT_OBJS}
 
 .PHONY: all clean install
 
