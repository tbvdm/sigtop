--- conflicted
+++ resolved
@@ -14,12 +14,9 @@
  * OR IN CONNECTION WITH THE USE OR PERFORMANCE OF THIS SOFTWARE.
  */
 
-<<<<<<< HEAD
 #include "config.h"
 
-=======
 #include <sys/stat.h>
->>>>>>> f3c6224a
 #include <sys/types.h>
 
 #include <errno.h>
@@ -74,13 +71,8 @@
 	return pw->pw_dir;
 }
 
-<<<<<<< HEAD
 __unused static char *
-get_xdg_config_dir(void)
-=======
-static char *
 get_xdg_config_dir(const char *home)
->>>>>>> f3c6224a
 {
 	char *config, *dir;
 
@@ -102,7 +94,6 @@
 char *
 get_signal_dir(void)
 {
-<<<<<<< HEAD
 #ifdef __APPLE__
 	char *dir, *home;
 
@@ -140,14 +131,11 @@
 	free(appdata_posix);
 	return dir;
 #else
-	char *config, *dir;
-=======
 	struct stat	 st;
 	char		*config, *dir, *home, *snap;
 
 	if ((home = get_home_dir()) == NULL)
 		return NULL;
->>>>>>> f3c6224a
 
 	if ((config = get_xdg_config_dir(home)) == NULL)
 		return NULL;
