/*
 * Copyright (c) 2018 Tim van der Molen <tim@kariliq.nl>
 *
 * Permission to use, copy, modify, and distribute this software for any
 * purpose with or without fee is hereby granted, provided that the above
 * copyright notice and this permission notice appear in all copies.
 *
 * THE SOFTWARE IS PROVIDED "AS IS" AND THE AUTHOR DISCLAIMS ALL WARRANTIES
 * WITH REGARD TO THIS SOFTWARE INCLUDING ALL IMPLIED WARRANTIES OF
 * MERCHANTABILITY AND FITNESS. IN NO EVENT SHALL THE AUTHOR BE LIABLE FOR
 * ANY SPECIAL, DIRECT, INDIRECT, OR CONSEQUENTIAL DAMAGES OR ANY DAMAGES
 * WHATSOEVER RESULTING FROM LOSS OF USE, DATA OR PROFITS, WHETHER IN AN
 * ACTION OF CONTRACT, NEGLIGENCE OR OTHER TORTIOUS ACTION, ARISING OUT OF
 * OR IN CONNECTION WITH THE USE OR PERFORMANCE OF THIS SOFTWARE.
 */

#ifndef SIGTOP_H
#define SIGTOP_H

<<<<<<< HEAD
=======
#include <sys/queue.h>
#include <sys/types.h>

>>>>>>> b3eac47a
#include <stdint.h>

#include "compat.h"

#ifndef nitems
#define nitems(a) (sizeof (a) / sizeof (a)[0])
#endif

struct sbk_ctx;

struct sbk_contact {
	char		*name;
	char		*profile_name;
	char		*profile_family_name;
	char		*profile_joined_name;
};

struct sbk_group {
	char		*name;
};

struct sbk_recipient {
	enum {
		SBK_CONTACT,
		SBK_GROUP
	} type;
	struct sbk_contact	*contact;
	struct sbk_group	*group;
};

struct sbk_attachment {
	char		*path;
	char		*filename;
	char		*content_type;
	uint64_t	 size;
	uint64_t	 time_sent;
	uint64_t	 time_recv;
	TAILQ_ENTRY(sbk_attachment) entries;
};

TAILQ_HEAD(sbk_attachment_list, sbk_attachment);

struct sbk_message {
	struct sbk_recipient *conversation;
	struct sbk_recipient *source;
	uint64_t	 time_sent;
	uint64_t	 time_recv;
	char		*type;
	char		*text;
	char		*json;
	struct sbk_attachment_list *attachments;
	SIMPLEQ_ENTRY(sbk_message) entries;
};

SIMPLEQ_HEAD(sbk_message_list, sbk_message);

int		 sbk_open(struct sbk_ctx **, const char *);
void		 sbk_close(struct sbk_ctx *);
const char	*sbk_error(struct sbk_ctx *);

int		 sbk_check(struct sbk_ctx *, char ***);

struct sbk_attachment_list *sbk_get_all_attachments(struct sbk_ctx *);
struct sbk_attachment_list *sbk_get_attachments_sent_after(struct sbk_ctx *,
		    time_t);
struct sbk_attachment_list *sbk_get_attachments_sent_before(struct sbk_ctx *,
		    time_t);
struct sbk_attachment_list *sbk_get_attachments_sent_between(struct sbk_ctx *,
		    time_t, time_t);
void		 sbk_free_attachment_list(struct sbk_attachment_list *);
char		*sbk_get_attachment_path(struct sbk_ctx *,
		    struct sbk_attachment *);

struct sbk_message_list *sbk_get_all_messages(struct sbk_ctx *);
struct sbk_message_list *sbk_get_messages_sent_after(struct sbk_ctx *, time_t);
struct sbk_message_list *sbk_get_messages_sent_before(struct sbk_ctx *,
		    time_t);
struct sbk_message_list *sbk_get_messages_sent_between(struct sbk_ctx *,
		    time_t, time_t);
void		 sbk_free_message_list(struct sbk_message_list *);
int		 sbk_is_outgoing_message(const struct sbk_message *);

const char	*sbk_get_recipient_display_name(const struct sbk_recipient *);

int		 sbk_write_database(struct sbk_ctx *, const char *);

const char	*mime_get_extension(const char *);

size_t		 utf8_encode(uint8_t [4], uint32_t);
int		 utf16_is_high_surrogate(uint16_t);
int		 utf16_is_low_surrogate(uint16_t);
uint32_t	 utf16_decode_surrogate_pair(uint16_t, uint16_t);

int		 unveil_dirname(const char *, const char *);
int		 parse_time_interval(char *, time_t *, time_t *);
void		 usage(const char *, const char *) __dead;

int		 cmd_check(int, char **);
int		 cmd_attachments(int, char **);
int		 cmd_messages(int, char **);
int		 cmd_sqlite(int, char **);

#endif<|MERGE_RESOLUTION|>--- conflicted
+++ resolved
@@ -17,12 +17,8 @@
 #ifndef SIGTOP_H
 #define SIGTOP_H
 
-<<<<<<< HEAD
-=======
-#include <sys/queue.h>
 #include <sys/types.h>
 
->>>>>>> b3eac47a
 #include <stdint.h>
 
 #include "compat.h"
