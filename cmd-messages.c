--- conflicted
+++ resolved
@@ -18,11 +18,7 @@
 
 #include <sys/types.h>
 
-<<<<<<< HEAD
-=======
-#include <err.h>
 #include <inttypes.h>
->>>>>>> ebc82fea
 #include <stdio.h>
 #include <stdlib.h>
 #include <string.h>
